--- conflicted
+++ resolved
@@ -42,12 +42,8 @@
  * @todo Make size configurable.
  */
 CmdDialog::CmdDialog(Display *dpy, Theme *theme)
-<<<<<<< HEAD
   : InputDialog(dpy, theme, L"Enter command"),
-    _wo_ref(0), _exec_count(0)
-=======
-  : InputDialog(dpy, theme, L"Enter command")
->>>>>>> 241eef99
+    _exec_count(0)
 {
   _type = PWinObj::WO_CMD_DIALOG;
 
